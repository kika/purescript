## 0.5.0 Changes

## Breaking Changes

- Support for blocks has been removed. (paf31)
- Type class instances must now be named (paf31)

    instance showNumber :: Show Number where
      ...

### New Features

- `let ... in` syntax for bindings (paf31)
- Multi parameter typeclasses (paf31)
- Empty data declarations and empty type classes are now supported (paf31)

### Enhancements

- Pretty printing for row types was improved (garyb)
- Module names can now contain `.` (garyb)
- Prelude modules now follow a naming scheme similar to haskell (e.g. `Data.Maybe`, `Control.Monad`) (garyb)
- New optimizer rules have been added for code in the ST monad, to reproduce the functionality of the blocks feature, which has been removed (paf31)
- Pattern binders are now usable in lambda expression arguments (paf31)
- PSCI now has a `:t` command for checking the type of a value (paf31)
- Array pretty printing via `show` has been improved (joneshf)
- PSCI completions are sorted (joneshf)
- PSCI now has help commands (joneshf)
- PSCI history is in XDG config (joneshf)
- PSCI allows loading of modules from ~ paths (joneshf)
- PSCI can accept a list of modules to load on start from the command line (paf31)
<<<<<<< HEAD
- Type class instances are now named, to enable easier interop with Javascript (paf31)
=======
- Class names no longer need to be qualified in instance declarations (garyb)
>>>>>>> 5d599ba4

### Bug Fixes

- The subsumes relation has been fixed for object types (paf31)
- `sort` no longer mutates arrays (joneshf)
- PSCI now evaluates expressions (joneshf)
- Overlapping variables in typeclass instances are rejected (paf31)

### Libraries

- The [purescript-date](https://github.com/purescript/purescript-date) library provides basic date/time functions
- The [purescript-reactive](https://github.com/purescript/purescript-reactive) and [purescript-reactive-jquery]() libraries provide reactive variables, and bindings to jQuery properties.

### Documentation

- <|MERGE_RESOLUTION|>--- conflicted
+++ resolved
@@ -28,11 +28,8 @@
 - PSCI history is in XDG config (joneshf)
 - PSCI allows loading of modules from ~ paths (joneshf)
 - PSCI can accept a list of modules to load on start from the command line (paf31)
-<<<<<<< HEAD
 - Type class instances are now named, to enable easier interop with Javascript (paf31)
-=======
 - Class names no longer need to be qualified in instance declarations (garyb)
->>>>>>> 5d599ba4
 
 ### Bug Fixes
 
