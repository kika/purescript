--- conflicted
+++ resolved
@@ -155,29 +155,13 @@
                                in ForAll v' (go (v' : bs) m t') sco
                              | otherwise = ForAll v (go (v : bs) m t) sco
     where
-<<<<<<< HEAD
     keys = map fst m
     usedVars = concatMap (usedTypeVariables . snd) m
   go bs m (ConstrainedType cs t) = ConstrainedType (map (second $ map (go bs m)) cs) (go bs m t)
   go bs m (RCons name' t r) = RCons name' (go bs m t) (go bs m r)
+  go bs m (KindedType t k) = KindedType (go bs m t) k
   go _  _ ty = ty
   
-=======
-    go :: [String] -> Type -> Type
-    go _  (TypeVar v) | v == name = replacement
-    go bs (TypeApp t1 t2) = TypeApp (go bs t1) (go bs t2)
-    go bs (SaturatedTypeSynonym name' ts) = SaturatedTypeSynonym name' $ map (go bs) ts
-    go bs f@(ForAll v t sco) | v == name = f
-                             | v `elem` usedTypeVariables replacement =
-                                 let v' = genName v (name : bs ++ usedTypeVariables replacement)
-                                     t' = replaceTypeVars' bs v (TypeVar v') t
-                                 in ForAll v' (go (v' : bs) t') sco
-                             | otherwise = ForAll v (go (v : bs) t) sco
-    go bs (ConstrainedType cs t) = ConstrainedType (map (second $ map (go bs)) cs) (go bs t)
-    go bs (RCons name' t r) = RCons name' (go bs t) (go bs r)
-    go bs (KindedType t k) = KindedType (go bs t) k
-    go _ ty = ty
->>>>>>> e703a92d
   genName orig inUse = try 0
     where
     try :: Integer -> String
