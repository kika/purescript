--- conflicted
+++ resolved
@@ -148,16 +148,10 @@
 rebuildModule MakeActions{..} externs m@(Module _ _ moduleName _ _) = do
   progress $ CompilingModule moduleName
   let env = foldl' (flip applyExternsFileToEnvironment) initEnvironment externs
-<<<<<<< HEAD
       withPrim = importPrim m
   lint withPrim
-  ((checked@(Module ss coms _ elaborated exps), env'), nextVar) <- runSupplyT 0 $ do
+  ((Module ss coms _ elaborated exps, env'), nextVar) <- runSupplyT 0 $ do
     [desugared] <- desugar externs [withPrim]
-=======
-  lint m
-  ((Module ss coms _ elaborated exps, env'), nextVar) <- runSupplyT 0 $ do
-    [desugared] <- desugar externs [m]
->>>>>>> 73746d9d
     runCheck' env $ typeCheckModule desugared
   regrouped <- createBindingGroups moduleName . collapseBindingGroups $ elaborated
   let mod' = Module ss coms moduleName regrouped exps
