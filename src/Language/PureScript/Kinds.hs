-----------------------------------------------------------------------------
--
-- Module      :  Language.PureScript.Kinds
-- Copyright   :  (c) Phil Freeman 2013
-- License     :  MIT
--
-- Maintainer  :  Phil Freeman <paf31@cantab.net>
-- Stability   :  experimental
-- Portability :
--
-- |
--
-----------------------------------------------------------------------------

{-# LANGUAGE DeriveDataTypeable #-}
{-# LANGUAGE TemplateHaskell #-}

module Language.PureScript.Kinds where

import Prelude ()
import Prelude.Compat

import Data.Data
import qualified Data.Aeson.TH as A

<<<<<<< HEAD
#if __GLASGOW_HASKELL__ < 710
import Control.Applicative
#endif
=======
import Control.Monad.Unify (Unknown)
>>>>>>> 09f4c2d7

-- |
-- The data type of kinds
--
data Kind
  -- |
  -- Unification variable of type Kind
  --
  = KUnknown Int
  -- |
  -- The kind of types
  --
  | Star
  -- |
  -- The kind of effects
  --
  | Bang
  -- |
  -- Kinds for labelled, unordered rows without duplicates
  --
  | Row Kind
  -- |
  -- Function kinds
  --
  | FunKind Kind Kind deriving (Show, Read, Eq, Ord, Data, Typeable)

$(A.deriveJSON A.defaultOptions ''Kind)

everywhereOnKinds :: (Kind -> Kind) -> Kind -> Kind
everywhereOnKinds f = go
  where
  go (Row k1) = f (Row (go k1))
  go (FunKind k1 k2) = f (FunKind (go k1) (go k2))
  go other = f other

everywhereOnKindsM :: (Functor m, Applicative m, Monad m) => (Kind -> m Kind) -> Kind -> m Kind
everywhereOnKindsM f = go
  where
  go (Row k1) = (Row <$> go k1) >>= f
  go (FunKind k1 k2) = (FunKind <$> go k1 <*> go k2) >>= f
  go other = f other

everythingOnKinds :: (r -> r -> r) -> (Kind -> r) -> Kind -> r
everythingOnKinds (<>) f = go
  where
  go k@(Row k1) = f k <> go k1
  go k@(FunKind k1 k2) = f k <> go k1 <> go k2
  go other = f other<|MERGE_RESOLUTION|>--- conflicted
+++ resolved
@@ -22,14 +22,6 @@
 
 import Data.Data
 import qualified Data.Aeson.TH as A
-
-<<<<<<< HEAD
-#if __GLASGOW_HASKELL__ < 710
-import Control.Applicative
-#endif
-=======
-import Control.Monad.Unify (Unknown)
->>>>>>> 09f4c2d7
 
 -- |
 -- The data type of kinds
